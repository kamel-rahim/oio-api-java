--- conflicted
+++ resolved
@@ -8,13 +8,8 @@
 public class TestHelper {
 
     private static final String TEST_ACCOUNT = "TEST";
-<<<<<<< HEAD
-    private static String proxyIp = "192.168.15.224";
-    private static int proxyPort = 6006;
-=======
     private static String proxyIp = "127.0.0.1";
     private static int proxyPort = 6002;
->>>>>>> 693c75f4
 
     public static TestHelper INSTANCE;
 
@@ -34,24 +29,15 @@
     }
 
     public static String ns() {
-<<<<<<< HEAD
-        return "OPENIO";
-=======
         return "NS";
->>>>>>> 693c75f4
     }
 
     public static String proxyd() {
         return String.format("http://%s:%d", proxyIp, proxyPort);
     }
-
-<<<<<<< HEAD
-    public static String swift() {
-        return "http://192.168.15.226:6020";
-=======
-    public static String gateway() {
+    
+    public static String ecd() {
         return "";
->>>>>>> 693c75f4
     }
 
     public static InetSocketAddress proxyAddr() {
