--- conflicted
+++ resolved
@@ -12,13 +12,8 @@
 
     private String url;
     private String ns;
-<<<<<<< HEAD
     private String ecd;
     private boolean ecdrain = true; //not configurable atm cuz we can't do somehow else
-=======
-    private String gateway;
-    private boolean gatewayrain = true; //not configurable atm cuz we can't do somehow else
->>>>>>> 693c75f4
     private OioHttpSettings http = new OioHttpSettings();
     private PoolingSettings pooling = new PoolingSettings();
 
@@ -61,7 +56,6 @@
         return this;
     }
 
-<<<<<<< HEAD
     public String ecd() {
         return ecd;
     }
@@ -73,18 +67,5 @@
     
     public boolean ecdrain(){
         return ecdrain;
-=======
-    public String gateway() {
-        return gateway;
-    }
-
-    public ProxySettings gateway(String gateway) {
-        this.gateway = gateway;
-        return this;
-    }
-    
-    public boolean gatewayrain(){
-        return gatewayrain;
->>>>>>> 693c75f4
     }
 }